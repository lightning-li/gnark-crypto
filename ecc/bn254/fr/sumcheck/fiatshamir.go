package sumcheck

import (
	"github.com/consensys/gnark-crypto/ecc/bn254/fr"
)

// This is an implementation of Fiat-Shamir optimized for in-circuit verifiers.
// i.e. the hashes used operate on and return field elements.

type ArithmeticTranscript interface {
	Update(...interface{})
	Next(...interface{}) fr.Element
	NextN(int, ...interface{}) []fr.Element
}

<<<<<<< HEAD
func NextChallenge(transcript ArithmeticTranscript, input interface{}) fr.Element {
	switch i := input.(type) {
	case []byte:
		return transcript.NextFromBytes(i)
	case []fr.Element:
		return transcript.NextFromElements(i)
	case fr.Element:
		return transcript.NextFromElements([]fr.Element{i})
	case *fr.Element:
		return transcript.NextFromElements([]fr.Element{*i})

	default:
		panic("invalid hash input type")
	}
}

func NextFromBytes(transcript ArithmeticTranscript, bytes []byte, count int) []fr.Element {
	res := make([]fr.Element, count)

	for i := 0; i < count; i++ {
		res[i] = transcript.NextFromBytes(bytes)
		bytes = nil
	}

	return res
=======
// This is a very bad fiat-shamir challenge generator
type MessageCounter struct {
	state   uint64
	step    uint64
	updated bool
}

func (m *MessageCounter) Update(i ...interface{}) {
	m.state += m.step
	m.updated = true
}

func (m *MessageCounter) Next(i ...interface{}) (challenge fr.Element) {
	if !m.updated || len(i) != 0 {
		m.Update(i)
	}
	challenge.SetUint64(m.state)
	m.updated = false
	return
}

func (m *MessageCounter) NextN(N int, i ...interface{}) (challenges []fr.Element) {
	challenges = make([]fr.Element, N)
	for n := 0; n < N; n++ {
		challenges[n] = m.Next(i)
		i = []interface{}{}
	}
	return
}

func newMessageCounterGenerator(startState, step int) func() ArithmeticTranscript {
	return func() ArithmeticTranscript {
		transcript := &MessageCounter{state: uint64(startState), step: uint64(step)}
		transcript.Update([]byte{})
		return transcript
	}
>>>>>>> daca504e
}<|MERGE_RESOLUTION|>--- conflicted
+++ resolved
@@ -13,33 +13,6 @@
 	NextN(int, ...interface{}) []fr.Element
 }
 
-<<<<<<< HEAD
-func NextChallenge(transcript ArithmeticTranscript, input interface{}) fr.Element {
-	switch i := input.(type) {
-	case []byte:
-		return transcript.NextFromBytes(i)
-	case []fr.Element:
-		return transcript.NextFromElements(i)
-	case fr.Element:
-		return transcript.NextFromElements([]fr.Element{i})
-	case *fr.Element:
-		return transcript.NextFromElements([]fr.Element{*i})
-
-	default:
-		panic("invalid hash input type")
-	}
-}
-
-func NextFromBytes(transcript ArithmeticTranscript, bytes []byte, count int) []fr.Element {
-	res := make([]fr.Element, count)
-
-	for i := 0; i < count; i++ {
-		res[i] = transcript.NextFromBytes(bytes)
-		bytes = nil
-	}
-
-	return res
-=======
 // This is a very bad fiat-shamir challenge generator
 type MessageCounter struct {
 	state   uint64
@@ -76,5 +49,4 @@
 		transcript.Update([]byte{})
 		return transcript
 	}
->>>>>>> daca504e
 }