--- conflicted
+++ resolved
@@ -49,23 +49,15 @@
 
 // Implemented return the list of curves fully implemented in gnark-crypto
 func Implemented() []ID {
-<<<<<<< HEAD
 	return []ID{BN254, BLS12_377, BLS12_381, BW6_761, BLS24_315, BW6_633, BLS12_378}
-=======
-	return []ID{BN254, BLS12_377, BLS12_381, BW6_761, BW6_633, BLS24_315}
->>>>>>> fb0d80a1
 }
 
 func (id ID) String() string {
 	switch id {
 	case BLS12_377:
-<<<<<<< HEAD
 		return "bls12_377"
 	case BLS12_378:
 		return "bls12_378"
-=======
-		return config.BLS12_377.EnumID
->>>>>>> fb0d80a1
 	case BLS12_381:
 		return config.BLS12_381.EnumID
 	case BN254:
