// Copyright 2020 ConsenSys AG
//
// Licensed under the Apache License, Version 2.0 (the "License");
// you may not use this file except in compliance with the License.
// You may obtain a copy of the License at
//
//     http://www.apache.org/licenses/LICENSE-2.0
//
// Unless required by applicable law or agreed to in writing, software
// distributed under the License is distributed on an "AS IS" BASIS,
// WITHOUT WARRANTIES OR CONDITIONS OF ANY KIND, either express or implied.
// See the License for the specific language governing permissions and
// limitations under the License.

// Code generated by gurvy/internal/generators DO NOT EDIT

package bls381

// E6 is a degree-three finite field extension of fp2
type E6 struct {
	B0, B1, B2 E2
}

// Equal returns true if z equals x, fasle otherwise
func (z *E6) Equal(x *E6) bool {
	return z.B0.Equal(&x.B0) && z.B1.Equal(&x.B1) && z.B2.Equal(&x.B2)
}

// SetString sets a E6 elmt from stringf
func (z *E6) SetString(s1, s2, s3, s4, s5, s6 string) *E6 {
	z.B0.SetString(s1, s2)
	z.B1.SetString(s3, s4)
	z.B2.SetString(s5, s6)
	return z
}

// Set Sets a E6 elmt form another E6 elmt
func (z *E6) Set(x *E6) *E6 {
	z.B0 = x.B0
	z.B1 = x.B1
	z.B2 = x.B2
	return z
}

// SetOne sets z to 1 in Montgomery form and returns z
func (z *E6) SetOne() *E6 {
	z.B0.A0.SetOne()
	z.B0.A1.SetZero()
	z.B1.A0.SetZero()
	z.B1.A1.SetZero()
	z.B2.A0.SetZero()
	z.B2.A1.SetZero()
	return z
}

// SetRandom set z to a random elmt
func (z *E6) SetRandom() *E6 {
	z.B0.SetRandom()
	z.B1.SetRandom()
	z.B2.SetRandom()
	return z
}

// ToMont converts to Mont form
func (z *E6) ToMont() *E6 {
	z.B0.ToMont()
	z.B1.ToMont()
	z.B2.ToMont()
	return z
}

// FromMont converts from Mont form
func (z *E6) FromMont() *E6 {
	z.B0.FromMont()
	z.B1.FromMont()
	z.B2.FromMont()
	return z
}

// Add adds two elements of E6
func (z *E6) Add(x, y *E6) *E6 {
	z.B0.Add(&x.B0, &y.B0)
	z.B1.Add(&x.B1, &y.B1)
	z.B2.Add(&x.B2, &y.B2)
	return z
}

// Neg negates the E6 number
func (z *E6) Neg(x *E6) *E6 {
	z.B0.Neg(&x.B0)
	z.B1.Neg(&x.B1)
	z.B2.Neg(&x.B2)
	return z
}

// Sub two elements of E6
func (z *E6) Sub(x, y *E6) *E6 {
	z.B0.Sub(&x.B0, &y.B0)
	z.B1.Sub(&x.B1, &y.B1)
	z.B2.Sub(&x.B2, &y.B2)
	return z
}

// Double doubles an element in E6
func (z *E6) Double(x *E6) *E6 {
	z.B0.Double(&x.B0)
	z.B1.Double(&x.B1)
	z.B2.Double(&x.B2)
	return z
}

// String puts E6 elmt in string form
func (z *E6) String() string {
	return (z.B0.String() + "+(" + z.B1.String() + ")*v+(" + z.B2.String() + ")*v**2")
}

// MulByNonResidue mul x by (0,1,0)
func (z *E6) MulByNonResidue(x *E6) *E6 {
	var tmp E2
	tmp.Set(&x.B2)
	z.B2.Set(&x.B1)
	z.B1.Set(&x.B0)
	z.B0.MulByNonResidue(&tmp)
	return z
}

// Mul sets z to the E6-product of x,y, returns z
func (z *E6) Mul(x, y *E6) *E6 {
	// Algorithm 13 from https://eprint.iacr.org/2010/354.pdf
<<<<<<< HEAD
	var rb0, b0, b1, b2, b3, b4 E2
	b0.Mul(&x.B0, &y.B0) // step 1
	b1.Mul(&x.B1, &y.B1) // step 2
	b2.Mul(&x.B2, &y.B2) // step 3

	// step 4
	b3.Add(&x.B1, &x.B2)
	b4.Add(&y.B1, &y.B2)
	rb0.Mul(&b3, &b4).
		SubAssign(&b1).
		SubAssign(&b2)
	{ // begin inline: set rb0 to (&rb0) * (1,1)
		a0 := (&rb0).A0
		rb0.A0.Sub(&a0, &(&rb0).A1)
		rb0.A1.Add(&a0, &(&rb0).A1)
	} // end inline: set rb0 to (&rb0) * (1,1)
	rb0.AddAssign(&b0)

	// step 5
	b3.Add(&x.B0, &x.B1)
	b4.Add(&y.B0, &y.B1)
	z.B1.Mul(&b3, &b4).
		SubAssign(&b0).
		SubAssign(&b1)
	{ // begin inline: set b3 to (&b2) * (1,1)
		a0 := (&b2).A0
		b3.A0.Sub(&a0, &(&b2).A1)
		b3.A1.Add(&a0, &(&b2).A1)
	} // end inline: set b3 to (&b2) * (1,1)
	z.B1.AddAssign(&b3)

	// step 6
	b3.Add(&x.B0, &x.B2)
	b4.Add(&y.B0, &y.B2)
	z.B2.Mul(&b3, &b4).
		SubAssign(&b0).
		SubAssign(&b2).
		AddAssign(&b1)
	z.B0 = rb0
	return z
}
=======
	var t0, t1, t2, c0, c1, c2, tmp E2
	t0.Mul(&x.B0, &y.B0)
	t1.Mul(&x.B1, &y.B1)
	t2.Mul(&x.B2, &y.B2)
>>>>>>> 6a88227e

	c0.Add(&x.B1, &x.B2)
	tmp.Add(&y.B1, &y.B2)
	c0.Mul(&c0, &tmp).Sub(&c0, &t1).Sub(&c0, &t2).MulByNonResidue(&c0).Add(&c0, &t0)

	c1.Add(&x.B0, &x.B1)
	tmp.Add(&y.B0, &y.B1)
	c1.Mul(&c1, &tmp).Sub(&c1, &t0).Sub(&c1, &t1)
	tmp.MulByNonResidue(&t2)
	c1.Add(&c1, &tmp)

<<<<<<< HEAD
	// step 4
	b3.Add(&z.B1, &z.B2)
	b4.Add(&x.B1, &x.B2)
	rb0.Mul(&b3, &b4).
		SubAssign(&b1).
		SubAssign(&b2)
	{ // begin inline: set rb0 to (&rb0) * (1,1)
		a0 := (&rb0).A0
		rb0.A0.Sub(&a0, &(&rb0).A1)
		rb0.A1.Add(&a0, &(&rb0).A1)
	} // end inline: set rb0 to (&rb0) * (1,1)
	rb0.AddAssign(&b0)

	// step 5
	b3.Add(&z.B0, &z.B1)
	b4.Add(&x.B0, &x.B1)
	z.B1.Mul(&b3, &b4).
		SubAssign(&b0).
		SubAssign(&b1)
	{ // begin inline: set b3 to (&b2) * (1,1)
		a0 := (&b2).A0
		b3.A0.Sub(&a0, &(&b2).A1)
		b3.A1.Add(&a0, &(&b2).A1)
	} // end inline: set b3 to (&b2) * (1,1)
	z.B1.AddAssign(&b3)
=======
	tmp.Add(&x.B0, &x.B2)
	c2.Add(&y.B0, &y.B2).Mul(&c2, &tmp).Sub(&c2, &t0).Sub(&c2, &t2).Add(&c2, &t1)

	z.B0.Set(&c0)
	z.B1.Set(&c1)
	z.B2.Set(&c2)
>>>>>>> 6a88227e

	return z
}

// Square sets z to the E6-product of x,x, returns z
func (z *E6) Square(x *E6) *E6 {

	// Algorithm 16 from https://eprint.iacr.org/2010/354.pdf
<<<<<<< HEAD
	var b0, b1, b2, b3, b4 E2
	b3.Mul(&x.B0, &x.B1).Double(&b3) // step 1
	b4.Square(&x.B2)                 // step 2

	// step 3
	{ // begin inline: set b0 to (&b4) * (1,1)
		a0 := (&b4).A0
		b0.A0.Sub(&a0, &(&b4).A1)
		b0.A1.Add(&a0, &(&b4).A1)
	} // end inline: set b0 to (&b4) * (1,1)
	b0.AddAssign(&b3)
	b1.Sub(&b3, &b4)                                  // step 4
	b2.Square(&x.B0)                                  // step 5
	b3.Sub(&x.B0, &x.B1).AddAssign(&x.B2).Square(&b3) // steps 6 and 8
	b4.Mul(&x.B1, &x.B2).Double(&b4)                  // step 7
	// step 9
	{ // begin inline: set z.B0 to (&b4) * (1,1)
		a0 := (&b4).A0
		z.B0.A0.Sub(&a0, &(&b4).A1)
		z.B0.A1.Add(&a0, &(&b4).A1)
	} // end inline: set z.B0 to (&b4) * (1,1)
	z.B0.AddAssign(&b2)

	// step 10
	z.B2.Add(&b1, &b3).
		AddAssign(&b4).
		SubAssign(&b2)
	z.B1 = b0
	return z
}

// SquareAssign sets z to the E6-product of z,z returns z
func (z *E6) SquareAssign() *E6 {

	// Algorithm 16 from https://eprint.iacr.org/2010/354.pdf
	var b0, b1, b2, b3, b4 E2
	b3.Mul(&z.B0, &z.B1).Double(&b3) // step 1
	b4.Square(&z.B2)                 // step 2

	// step 3
	{ // begin inline: set b0 to (&b4) * (1,1)
		a0 := (&b4).A0
		b0.A0.Sub(&a0, &(&b4).A1)
		b0.A1.Add(&a0, &(&b4).A1)
	} // end inline: set b0 to (&b4) * (1,1)
	b0.AddAssign(&b3)
	b1.Sub(&b3, &b4)                                  // step 4
	b2.Square(&z.B0)                                  // step 5
	b3.Sub(&z.B0, &z.B1).AddAssign(&z.B2).Square(&b3) // steps 6 and 8
	b4.Mul(&z.B1, &z.B2).Double(&b4)                  // step 7
	// step 9
	{ // begin inline: set z.B0 to (&b4) * (1,1)
		a0 := (&b4).A0
		z.B0.A0.Sub(&a0, &(&b4).A1)
		z.B0.A1.Add(&a0, &(&b4).A1)
	} // end inline: set z.B0 to (&b4) * (1,1)
	z.B0.AddAssign(&b2)
=======
	var c4, c5, c1, c2, c3, c0 E2
	c4.Mul(&x.B0, &x.B1).Double(&c4)
	c5.Square(&x.B2)
	c1.MulByNonResidue(&c5).Add(&c1, &c4)
	c2.Sub(&c4, &c5)
	c3.Square(&x.B0)
	c4.Sub(&x.B0, &x.B1).Add(&c4, &x.B2)
	c5.Mul(&x.B1, &x.B2).Double(&c5)
	c4.Square(&c4)
	c0.MulByNonResidue(&c5).Add(&c0, &c3)
	z.B2.Add(&c2, &c4).Add(&z.B2, &c5).Sub(&z.B2, &c3)
	z.B0.Set(&c0)
	z.B1.Set(&c1)
>>>>>>> 6a88227e

	return z
}

// Inverse an element in E6
func (z *E6) Inverse(x *E6) *E6 {
	// Algorithm 17 from https://eprint.iacr.org/2010/354.pdf
<<<<<<< HEAD
	// step 9 is wrong in the paper!
	// memalloc
	var t [7]E2
	var c [3]E2
	var buf E2
	t[0].Square(&x.B0)     // step 1
	t[1].Square(&x.B1)     // step 2
	t[2].Square(&x.B2)     // step 3
	t[3].Mul(&x.B0, &x.B1) // step 4
	t[4].Mul(&x.B0, &x.B2) // step 5
	t[5].Mul(&x.B1, &x.B2) // step 6
	// step 7
	{ // begin inline: set c[0] to (&t[5]) * (1,1)
		a0 := (&t[5]).A0
		c[0].A0.Sub(&a0, &(&t[5]).A1)
		c[0].A1.Add(&a0, &(&t[5]).A1)
	} // end inline: set c[0] to (&t[5]) * (1,1)
	c[0].Neg(&c[0]).AddAssign(&t[0])
	// step 8
	{ // begin inline: set c[1] to (&t[2]) * (1,1)
		a0 := (&t[2]).A0
		c[1].A0.Sub(&a0, &(&t[2]).A1)
		c[1].A1.Add(&a0, &(&t[2]).A1)
	} // end inline: set c[1] to (&t[2]) * (1,1)
	c[1].SubAssign(&t[3])
	c[2].Sub(&t[1], &t[4]) // step 9 is wrong in 2010/354!
	// steps 10, 11, 12
	t[6].Mul(&x.B2, &c[1])
	buf.Mul(&x.B1, &c[2])
	t[6].AddAssign(&buf)
	{ // begin inline: set t[6] to (&t[6]) * (1,1)
		a0 := (&t[6]).A0
		t[6].A0.Sub(&a0, &(&t[6]).A1)
		t[6].A1.Add(&a0, &(&t[6]).A1)
	} // end inline: set t[6] to (&t[6]) * (1,1)
	buf.Mul(&x.B0, &c[0])
	t[6].AddAssign(&buf)
=======
	// step 9 is wrong in the paper it's t1-t4
	var t0, t1, t2, t3, t4, t5, t6, c0, c1, c2, d1, d2 E2
	t0.Square(&x.B0)
	t1.Square(&x.B1)
	t2.Square(&x.B2)
	t3.Mul(&x.B0, &x.B1)
	t4.Mul(&x.B0, &x.B2)
	t5.Mul(&x.B1, &x.B2)
	c0.MulByNonResidue(&t5).Neg(&c0).Add(&c0, &t0)
	c1.MulByNonResidue(&t2).Sub(&c1, &t3)
	c2.Sub(&t1, &t4)
	t6.Mul(&x.B0, &c0)
	d1.Mul(&x.B2, &c1)
	d2.Mul(&x.B1, &c2)
	d1.Add(&d1, &d2).MulByNonResidue(&d1)
	t6.Add(&t6, &d1)
	t6.Inverse(&t6)
	z.B0.Mul(&c0, &t6)
	z.B1.Mul(&c1, &t6)
	z.B2.Mul(&c2, &t6)
>>>>>>> 6a88227e

	return z
}<|MERGE_RESOLUTION|>--- conflicted
+++ resolved
@@ -127,54 +127,10 @@
 // Mul sets z to the E6-product of x,y, returns z
 func (z *E6) Mul(x, y *E6) *E6 {
 	// Algorithm 13 from https://eprint.iacr.org/2010/354.pdf
-<<<<<<< HEAD
-	var rb0, b0, b1, b2, b3, b4 E2
-	b0.Mul(&x.B0, &y.B0) // step 1
-	b1.Mul(&x.B1, &y.B1) // step 2
-	b2.Mul(&x.B2, &y.B2) // step 3
-
-	// step 4
-	b3.Add(&x.B1, &x.B2)
-	b4.Add(&y.B1, &y.B2)
-	rb0.Mul(&b3, &b4).
-		SubAssign(&b1).
-		SubAssign(&b2)
-	{ // begin inline: set rb0 to (&rb0) * (1,1)
-		a0 := (&rb0).A0
-		rb0.A0.Sub(&a0, &(&rb0).A1)
-		rb0.A1.Add(&a0, &(&rb0).A1)
-	} // end inline: set rb0 to (&rb0) * (1,1)
-	rb0.AddAssign(&b0)
-
-	// step 5
-	b3.Add(&x.B0, &x.B1)
-	b4.Add(&y.B0, &y.B1)
-	z.B1.Mul(&b3, &b4).
-		SubAssign(&b0).
-		SubAssign(&b1)
-	{ // begin inline: set b3 to (&b2) * (1,1)
-		a0 := (&b2).A0
-		b3.A0.Sub(&a0, &(&b2).A1)
-		b3.A1.Add(&a0, &(&b2).A1)
-	} // end inline: set b3 to (&b2) * (1,1)
-	z.B1.AddAssign(&b3)
-
-	// step 6
-	b3.Add(&x.B0, &x.B2)
-	b4.Add(&y.B0, &y.B2)
-	z.B2.Mul(&b3, &b4).
-		SubAssign(&b0).
-		SubAssign(&b2).
-		AddAssign(&b1)
-	z.B0 = rb0
-	return z
-}
-=======
 	var t0, t1, t2, c0, c1, c2, tmp E2
 	t0.Mul(&x.B0, &y.B0)
 	t1.Mul(&x.B1, &y.B1)
 	t2.Mul(&x.B2, &y.B2)
->>>>>>> 6a88227e
 
 	c0.Add(&x.B1, &x.B2)
 	tmp.Add(&y.B1, &y.B2)
@@ -186,40 +142,12 @@
 	tmp.MulByNonResidue(&t2)
 	c1.Add(&c1, &tmp)
 
-<<<<<<< HEAD
-	// step 4
-	b3.Add(&z.B1, &z.B2)
-	b4.Add(&x.B1, &x.B2)
-	rb0.Mul(&b3, &b4).
-		SubAssign(&b1).
-		SubAssign(&b2)
-	{ // begin inline: set rb0 to (&rb0) * (1,1)
-		a0 := (&rb0).A0
-		rb0.A0.Sub(&a0, &(&rb0).A1)
-		rb0.A1.Add(&a0, &(&rb0).A1)
-	} // end inline: set rb0 to (&rb0) * (1,1)
-	rb0.AddAssign(&b0)
-
-	// step 5
-	b3.Add(&z.B0, &z.B1)
-	b4.Add(&x.B0, &x.B1)
-	z.B1.Mul(&b3, &b4).
-		SubAssign(&b0).
-		SubAssign(&b1)
-	{ // begin inline: set b3 to (&b2) * (1,1)
-		a0 := (&b2).A0
-		b3.A0.Sub(&a0, &(&b2).A1)
-		b3.A1.Add(&a0, &(&b2).A1)
-	} // end inline: set b3 to (&b2) * (1,1)
-	z.B1.AddAssign(&b3)
-=======
 	tmp.Add(&x.B0, &x.B2)
 	c2.Add(&y.B0, &y.B2).Mul(&c2, &tmp).Sub(&c2, &t0).Sub(&c2, &t2).Add(&c2, &t1)
 
 	z.B0.Set(&c0)
 	z.B1.Set(&c1)
 	z.B2.Set(&c2)
->>>>>>> 6a88227e
 
 	return z
 }
@@ -228,65 +156,6 @@
 func (z *E6) Square(x *E6) *E6 {
 
 	// Algorithm 16 from https://eprint.iacr.org/2010/354.pdf
-<<<<<<< HEAD
-	var b0, b1, b2, b3, b4 E2
-	b3.Mul(&x.B0, &x.B1).Double(&b3) // step 1
-	b4.Square(&x.B2)                 // step 2
-
-	// step 3
-	{ // begin inline: set b0 to (&b4) * (1,1)
-		a0 := (&b4).A0
-		b0.A0.Sub(&a0, &(&b4).A1)
-		b0.A1.Add(&a0, &(&b4).A1)
-	} // end inline: set b0 to (&b4) * (1,1)
-	b0.AddAssign(&b3)
-	b1.Sub(&b3, &b4)                                  // step 4
-	b2.Square(&x.B0)                                  // step 5
-	b3.Sub(&x.B0, &x.B1).AddAssign(&x.B2).Square(&b3) // steps 6 and 8
-	b4.Mul(&x.B1, &x.B2).Double(&b4)                  // step 7
-	// step 9
-	{ // begin inline: set z.B0 to (&b4) * (1,1)
-		a0 := (&b4).A0
-		z.B0.A0.Sub(&a0, &(&b4).A1)
-		z.B0.A1.Add(&a0, &(&b4).A1)
-	} // end inline: set z.B0 to (&b4) * (1,1)
-	z.B0.AddAssign(&b2)
-
-	// step 10
-	z.B2.Add(&b1, &b3).
-		AddAssign(&b4).
-		SubAssign(&b2)
-	z.B1 = b0
-	return z
-}
-
-// SquareAssign sets z to the E6-product of z,z returns z
-func (z *E6) SquareAssign() *E6 {
-
-	// Algorithm 16 from https://eprint.iacr.org/2010/354.pdf
-	var b0, b1, b2, b3, b4 E2
-	b3.Mul(&z.B0, &z.B1).Double(&b3) // step 1
-	b4.Square(&z.B2)                 // step 2
-
-	// step 3
-	{ // begin inline: set b0 to (&b4) * (1,1)
-		a0 := (&b4).A0
-		b0.A0.Sub(&a0, &(&b4).A1)
-		b0.A1.Add(&a0, &(&b4).A1)
-	} // end inline: set b0 to (&b4) * (1,1)
-	b0.AddAssign(&b3)
-	b1.Sub(&b3, &b4)                                  // step 4
-	b2.Square(&z.B0)                                  // step 5
-	b3.Sub(&z.B0, &z.B1).AddAssign(&z.B2).Square(&b3) // steps 6 and 8
-	b4.Mul(&z.B1, &z.B2).Double(&b4)                  // step 7
-	// step 9
-	{ // begin inline: set z.B0 to (&b4) * (1,1)
-		a0 := (&b4).A0
-		z.B0.A0.Sub(&a0, &(&b4).A1)
-		z.B0.A1.Add(&a0, &(&b4).A1)
-	} // end inline: set z.B0 to (&b4) * (1,1)
-	z.B0.AddAssign(&b2)
-=======
 	var c4, c5, c1, c2, c3, c0 E2
 	c4.Mul(&x.B0, &x.B1).Double(&c4)
 	c5.Square(&x.B2)
@@ -300,7 +169,6 @@
 	z.B2.Add(&c2, &c4).Add(&z.B2, &c5).Sub(&z.B2, &c3)
 	z.B0.Set(&c0)
 	z.B1.Set(&c1)
->>>>>>> 6a88227e
 
 	return z
 }
@@ -308,45 +176,6 @@
 // Inverse an element in E6
 func (z *E6) Inverse(x *E6) *E6 {
 	// Algorithm 17 from https://eprint.iacr.org/2010/354.pdf
-<<<<<<< HEAD
-	// step 9 is wrong in the paper!
-	// memalloc
-	var t [7]E2
-	var c [3]E2
-	var buf E2
-	t[0].Square(&x.B0)     // step 1
-	t[1].Square(&x.B1)     // step 2
-	t[2].Square(&x.B2)     // step 3
-	t[3].Mul(&x.B0, &x.B1) // step 4
-	t[4].Mul(&x.B0, &x.B2) // step 5
-	t[5].Mul(&x.B1, &x.B2) // step 6
-	// step 7
-	{ // begin inline: set c[0] to (&t[5]) * (1,1)
-		a0 := (&t[5]).A0
-		c[0].A0.Sub(&a0, &(&t[5]).A1)
-		c[0].A1.Add(&a0, &(&t[5]).A1)
-	} // end inline: set c[0] to (&t[5]) * (1,1)
-	c[0].Neg(&c[0]).AddAssign(&t[0])
-	// step 8
-	{ // begin inline: set c[1] to (&t[2]) * (1,1)
-		a0 := (&t[2]).A0
-		c[1].A0.Sub(&a0, &(&t[2]).A1)
-		c[1].A1.Add(&a0, &(&t[2]).A1)
-	} // end inline: set c[1] to (&t[2]) * (1,1)
-	c[1].SubAssign(&t[3])
-	c[2].Sub(&t[1], &t[4]) // step 9 is wrong in 2010/354!
-	// steps 10, 11, 12
-	t[6].Mul(&x.B2, &c[1])
-	buf.Mul(&x.B1, &c[2])
-	t[6].AddAssign(&buf)
-	{ // begin inline: set t[6] to (&t[6]) * (1,1)
-		a0 := (&t[6]).A0
-		t[6].A0.Sub(&a0, &(&t[6]).A1)
-		t[6].A1.Add(&a0, &(&t[6]).A1)
-	} // end inline: set t[6] to (&t[6]) * (1,1)
-	buf.Mul(&x.B0, &c[0])
-	t[6].AddAssign(&buf)
-=======
 	// step 9 is wrong in the paper it's t1-t4
 	var t0, t1, t2, t3, t4, t5, t6, c0, c1, c2, d1, d2 E2
 	t0.Square(&x.B0)
@@ -367,7 +196,6 @@
 	z.B0.Mul(&c0, &t6)
 	z.B1.Mul(&c1, &t6)
 	z.B2.Mul(&c2, &t6)
->>>>>>> 6a88227e
 
 	return z
 }