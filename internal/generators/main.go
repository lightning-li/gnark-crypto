package main

import (
	"fmt"
	"os"
	"os/exec"

	"github.com/consensys/bavard"
	"github.com/consensys/gurvy/internal/generators/curve"
<<<<<<< HEAD
	"github.com/consensys/gurvy/internal/generators/pairing"
=======
>>>>>>> 3a3ed361
)

// TODO move all this curve data to config file(s)?
// -------------------------------------------------------------------------------------------------
// bls381
var bls381 curve.Data = curve.Data{
	Fpackage:        "bls381",
	FpModulus:       "4002409555221667393417789825735904156556882819939007885332058136124031650490837864442687629129015664037894272559787",
	FrModulus:       "52435875175126190479447740508185965837690552500527637822603658699938581184513",
	Fp2NonResidue:   "-1",
	Fp6NonResidue:   "1,1",
	EmbeddingDegree: 12,
	T:               "15132376222941642752",
	TNeg:            true,
	ThirdRootOne:    "4002409555221667392624310435006688643935503118305586438271171395842971157480381377015405980053539358417135540939436",
	Lambda:          "228988810152649578064853576960394133503",
	Size1:           "128",
	Size2:           "128",
}

// -------------------------------------------------------------------------------------------------
// bls377
var bls377 curve.Data = curve.Data{
	Fpackage:        "bls377",
	FpModulus:       "258664426012969094010652733694893533536393512754914660539884262666720468348340822774968888139573360124440321458177",
	FrModulus:       "8444461749428370424248824938781546531375899335154063827935233455917409239041",
	Fp2NonResidue:   "5",
	Fp6NonResidue:   "0,1",
	EmbeddingDegree: 12,
	T:               "9586122913090633729",
	TNeg:            false,
	ThirdRootOne:    "80949648264912719408558363140637477264845294720710499478137287262712535938301461879813459410945",
	Lambda:          "91893752504881257701523279626832445440",
	Size1:           "129",
	Size2:           "127",
}

// -------------------------------------------------------------------------------------------------
// bn256
var bn256 curve.Data = curve.Data{
	Fpackage:        "bn256",
	FpModulus:       "21888242871839275222246405745257275088696311157297823662689037894645226208583",
	FrModulus:       "21888242871839275222246405745257275088548364400416034343698204186575808495617",
	Fp2NonResidue:   "-1",
	Fp6NonResidue:   "9,1",
	EmbeddingDegree: 12,
	T:               "4965661367192848881",
	TNeg:            false,
	ThirdRootOne:    "2203960485148121921418603742825762020974279258880205651966",
	Lambda:          "4407920970296243842393367215006156084916469457145843978461",
	Size1:           "65",
	Size2:           "191",
}

// -------------------------------------------------------------------------------------------------
// BW6-761
var bw761 curve.Data = curve.Data{
	Fpackage:        "bw761",
	FpModulus:       "6891450384315732539396789682275657542479668912536150109513790160209623422243491736087683183289411687640864567753786613451161759120554247759349511699125301598951605099378508850372543631423596795951899700429969112842764913119068299",
	FrModulus:       bls377.FpModulus,
	Fp2NonResidue:   "-4",
	Fp6NonResidue:   "0,1",
	EmbeddingDegree: 6,
	T:               bls377.T,
	TNeg:            bls377.TNeg,
	ThirdRootOne:    "1968985824090209297278610739700577151397666382303825728450741611566800370218827257750865013421937292370006175842381275743914023380727582819905021229583192207421122272650305267822868639090213645505120388400344940985710520836292650",
	Lambda:          "80949648264912719408558363140637477264845294720710499478137287262712535938301461879813459410945",
	Size1:           "65",
	Size2:           "316",
}

//go:generate go run main.go
func main() {

	curves := [...]curve.Data{
		bls381,
		bls377,
		bn256,
		bw761,
	}

	for _, d := range curves {

		// TODO refactor calls to bavard.Generate, exec.Command

		d.Init()

		// generate curve.C
		{
			src := []string{
				curve.CTemplate,
			}
			if err := bavard.Generate("curve/generated-code.go", src, d,
				bavard.Package("curve"),
				bavard.Apache2("ConsenSys AG", 2020),
				bavard.GeneratedBy("gurvy/internal/generators"),
			); err != nil {
				fmt.Fprintln(os.Stderr, err)
				os.Exit(-1)
			}
		}

		// generate primefield (uses curve.C)
		{
			cmd := exec.Command("go", "run", "./primefields/main/main.go")
			cmd.Stdout = os.Stdout
			cmd.Stderr = os.Stderr
			if err := cmd.Run(); err != nil {
				// fmt.Fprintln(os.Stderr, err)
				os.Exit(-1)
			}
		}

<<<<<<< HEAD
		// generate tower (uses curve.C)
		{
			cmd := exec.Command("go", "run", "./tower/main/main.go")
			cmd.Stdout = os.Stdout
			cmd.Stderr = os.Stderr
			if err := cmd.Run(); err != nil {
				// fmt.Fprintln(os.Stderr, err)
				os.Exit(-1)
			}
		}

		// generate gpoint (uses curve.C)
		{
			cmd := exec.Command("go", "run", "./gpoint/main/main.go")
			cmd.Stdout = os.Stdout
			cmd.Stderr = os.Stderr
			if err := cmd.Run(); err != nil {
				// fmt.Fprintln(os.Stderr, err)
				os.Exit(-1)
			}
		}

		// generate pairing generator (uses curve.C, tower)
		{
			src := []string{
				pairing.ImportsTemplate,
			}
			if err := bavard.Generate("pairing/generated-code.go", src, d,
				bavard.Package("pairing"),
				bavard.Apache2("ConsenSys AG", 2020),
				bavard.GeneratedBy("gurvy/internal/generators"),
			); err != nil {
				fmt.Fprintln(os.Stderr, err)
				os.Exit(-1)
			}
		}

		// generate pairing (uses curve.C)
		{
			cmd := exec.Command("go", "run", "./pairing/main/main.go")
			cmd.Stdout = os.Stdout
			cmd.Stderr = os.Stderr
			if err := cmd.Run(); err != nil {
				// fmt.Fprintln(os.Stderr, err)
				os.Exit(-1)
			}
		}
=======
		// TODO
		fmt.Println("skipping tower generation")
		continue

		// // generate tower generator (uses curve.C, primefield)
		// {
		// 	src := []string{
		// 		tower.TwoInvTemplate,
		// 	}
		// 	if err := bavard.Generate("tower/generated-code.go", src, d,
		// 		bavard.Package("tower"),
		// 		bavard.Apache2("ConsenSys AG", 2020),
		// 		bavard.GeneratedBy("gurvy/internal/generators"),
		// 	); err != nil {
		// 		fmt.Fprintln(os.Stderr, err)
		// 		os.Exit(-1)
		// 	}
		// }

		// // generate tower (uses curve.C)
		// {
		// 	cmd := exec.Command("go", "run", "./tower/main/main.go")
		// 	cmd.Stdout = os.Stdout
		// 	cmd.Stderr = os.Stderr
		// 	if err := cmd.Run(); err != nil {
		// 		// fmt.Fprintln(os.Stderr, err)
		// 		os.Exit(-1)
		// 	}
		// }

		// // generate gpoint (uses curve.C)
		// {
		// 	cmd := exec.Command("go", "run", "./gpoint/main/main.go")
		// 	cmd.Stdout = os.Stdout
		// 	cmd.Stderr = os.Stderr
		// 	if err := cmd.Run(); err != nil {
		// 		// fmt.Fprintln(os.Stderr, err)
		// 		os.Exit(-1)
		// 	}
		// }

		// // generate pairing generator (uses curve.C, tower)
		// {
		// 	src := []string{
		// 		pairing.ImportsTemplate,
		// 	}
		// 	if err := bavard.Generate("pairing/generated-code.go", src, d,
		// 		bavard.Package("pairing"),
		// 		bavard.Apache2("ConsenSys AG", 2020),
		// 		bavard.GeneratedBy("gurvy/internal/generators"),
		// 	); err != nil {
		// 		fmt.Fprintln(os.Stderr, err)
		// 		os.Exit(-1)
		// 	}
		// }

		// // generate pairing (uses curve.C)
		// {
		// 	cmd := exec.Command("go", "run", "./pairing/main/main.go")
		// 	cmd.Stdout = os.Stdout
		// 	cmd.Stderr = os.Stderr
		// 	if err := cmd.Run(); err != nil {
		// 		// fmt.Fprintln(os.Stderr, err)
		// 		os.Exit(-1)
		// 	}
		// }
>>>>>>> 3a3ed361

		// generate gpoint
	}
}<|MERGE_RESOLUTION|>--- conflicted
+++ resolved
@@ -7,10 +7,6 @@
 
 	"github.com/consensys/bavard"
 	"github.com/consensys/gurvy/internal/generators/curve"
-<<<<<<< HEAD
-	"github.com/consensys/gurvy/internal/generators/pairing"
-=======
->>>>>>> 3a3ed361
 )
 
 // TODO move all this curve data to config file(s)?
@@ -124,55 +120,6 @@
 			}
 		}
 
-<<<<<<< HEAD
-		// generate tower (uses curve.C)
-		{
-			cmd := exec.Command("go", "run", "./tower/main/main.go")
-			cmd.Stdout = os.Stdout
-			cmd.Stderr = os.Stderr
-			if err := cmd.Run(); err != nil {
-				// fmt.Fprintln(os.Stderr, err)
-				os.Exit(-1)
-			}
-		}
-
-		// generate gpoint (uses curve.C)
-		{
-			cmd := exec.Command("go", "run", "./gpoint/main/main.go")
-			cmd.Stdout = os.Stdout
-			cmd.Stderr = os.Stderr
-			if err := cmd.Run(); err != nil {
-				// fmt.Fprintln(os.Stderr, err)
-				os.Exit(-1)
-			}
-		}
-
-		// generate pairing generator (uses curve.C, tower)
-		{
-			src := []string{
-				pairing.ImportsTemplate,
-			}
-			if err := bavard.Generate("pairing/generated-code.go", src, d,
-				bavard.Package("pairing"),
-				bavard.Apache2("ConsenSys AG", 2020),
-				bavard.GeneratedBy("gurvy/internal/generators"),
-			); err != nil {
-				fmt.Fprintln(os.Stderr, err)
-				os.Exit(-1)
-			}
-		}
-
-		// generate pairing (uses curve.C)
-		{
-			cmd := exec.Command("go", "run", "./pairing/main/main.go")
-			cmd.Stdout = os.Stdout
-			cmd.Stderr = os.Stderr
-			if err := cmd.Run(); err != nil {
-				// fmt.Fprintln(os.Stderr, err)
-				os.Exit(-1)
-			}
-		}
-=======
 		// TODO
 		fmt.Println("skipping tower generation")
 		continue
@@ -239,7 +186,6 @@
 		// 		os.Exit(-1)
 		// 	}
 		// }
->>>>>>> 3a3ed361
 
 		// generate gpoint
 	}
