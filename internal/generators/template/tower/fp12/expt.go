package fp12

const Expt = `
const tAbsVal uint64 = {{.T}} {{ if .TNeg }}// negative{{- end }}

// Expt set z to x^t in {{.Fp12Name}} and return z
// TODO make a ExptAssign method that assigns the result to self; then this method can assert fail if z != x
// TODO Expt is the only method that depends on tAbsVal.  The rest of the tower does not depend on this value.  Logically, Expt should be separated from the rest of the tower.
func (z *{{.Fp12Name}}) Expt(x *{{.Fp12Name}}) *{{.Fp12Name}} {
	// TODO what if x==0?
	// TODO make this match Element.Exp: x is a non-pointer?
	{{- if (eq .T "9586122913090633729" ) }}

		// tAbsVal in binary: 1000010100001000110000000000000000000000000000000000000000000001
		// drop the low 46 bits (all 0 except the least significant bit): 100001010000100011 = 136227
		// Shortest addition chains can be found at https://wwwhomes.uni-bielefeld.de/achim/addition_chain.html

		var result, x33 {{.Fp12Name}}

		// a shortest addition chain for 136227
		result.Set(x)             // 0                1
		result.Square(&result)    // 1( 0)            2
		result.Square(&result)    // 2( 1)            4
		result.Square(&result)    // 3( 2)            8
		result.Square(&result)    // 4( 3)           16
		result.Square(&result)    // 5( 4)           32
		result.Mul(&result, x)    // 6( 5, 0)        33
		x33.Set(&result)          // save x33 for step 14
		result.Square(&result)    // 7( 6)           66
		result.Square(&result)    // 8( 7)          132
		result.Square(&result)    // 9( 8)          264
		result.Square(&result)    // 10( 9)          528
		result.Square(&result)    // 11(10)         1056
		result.Square(&result)    // 12(11)         2112
		result.Square(&result)    // 13(12)         4224
		result.Mul(&result, &x33) // 14(13, 6)      4257
		result.Square(&result)    // 15(14)         8514
		result.Square(&result)    // 16(15)        17028
		result.Square(&result)    // 17(16)        34056
		result.Square(&result)    // 18(17)        68112
		result.Mul(&result, x)    // 19(18, 0)     68113
		result.Square(&result)    // 20(19)       136226
		result.Mul(&result, x)    // 21(20, 0)    136227
	
		// the remaining 46 bits
		for i := 0; i < 46; i++ {
			result.Square(&result)
		}
		result.Mul(&result, x)
	
	{{- else }}
		var result {{.Fp12Name}}
		result.Set(x)

		l := bits.Len64(tAbsVal) - 2
		for i := l; i >= 0; i-- {
			result.Square(&result)
			if tAbsVal&(1<<uint(i)) != 0 {
				result.Mul(&result, x)
			}
		}
	{{- end }}

	{{- if .TNeg }}
		result.Conjugate(&result) // because tAbsVal is negative
	{{- end }}

	z.Set(&result)
	return z
}
<<<<<<< HEAD

// FinalExponentiation computes the final expo x**((p**12 - 1)/r)
func (z *{{.Fp12Name}}) FinalExponentiation(x *{{.Fp12Name}}) *{{.Fp12Name}} {

{{- /* TODO add a curve family parameter for BLS12, BN and use it here */}}
{{- if and (eq .Fp6NonResidue "9,1") (eq .FpModulus "21888242871839275222246405745257275088696311157297823662689037894645226208583") }}
	// For BN curves use Section 5 of https://eprint.iacr.org/2008/490.pdf; their x is our t

	// TODO modify sage test points script to include a factor of 3 in the final exponent for BLS curves but not BN curves
	var mt [4]E12 // mt[i] is m^(t^i)

	// set m[0] = x^((p^6-1)*(p^2+1))
	{
		mt[0].Set(x)
		var temp E12
		temp.FrobeniusCube(&mt[0]).
			FrobeniusCube(&temp)

		mt[0].Inverse(&mt[0])
		temp.Mul(&temp, &mt[0])

		mt[0].FrobeniusSquare(&temp).
			Mul(&mt[0], &temp)
	}

	// "hard part": set z = m[0]^((p^4-p^2+1)/r)

	mt[1].Expt(&mt[0])
	mt[2].Expt(&mt[1])
	mt[3].Expt(&mt[2])

	// prepare y
	var y [7]E12

	y[1].InverseUnitary(&mt[0])
	y[4].Set(&mt[1])
	y[5].InverseUnitary(&mt[2])
	y[6].Set(&mt[3])

	mt[0].Frobenius(&mt[0])
	mt[1].Frobenius(&mt[1])
	mt[2].Frobenius(&mt[2])
	mt[3].Frobenius(&mt[3])

	y[0].Set(&mt[0])
	y[3].InverseUnitary(&mt[1])
	y[4].Mul(&y[4], &mt[2]).InverseUnitary(&y[4])
	y[6].Mul(&y[6], &mt[3]).InverseUnitary(&y[6])

	mt[0].Frobenius(&mt[0])
	mt[2].Frobenius(&mt[2])

	y[0].Mul(&y[0], &mt[0])
	y[2].Set(&mt[2])

	mt[0].Frobenius(&mt[0])

	y[0].Mul(&y[0], &mt[0])

	// compute addition chain
	var t [2]E12

	t[0].Square(&y[6])
	t[0].Mul(&t[0], &y[4])
	t[0].Mul(&t[0], &y[5])
	t[1].Mul(&y[3], &y[5])
	t[1].Mul(&t[1], &t[0])
	t[0].Mul(&t[0], &y[2])
	t[1].Square(&t[1])
	t[1].Mul(&t[1], &t[0])
	t[1].Square(&t[1])
	t[0].Mul(&t[1], &y[1])
	t[1].Mul(&t[1], &y[0])
	t[0].Square(&t[0])
	z.Mul(&t[0], &t[1])

	return z

{{- else }}
	// For BLS curves use Section 3 of https://eprint.iacr.org/2016/130.pdf; "hard part" is Algorithm 1 of https://eprint.iacr.org/2016/130.pdf
	var result {{.Fp12Name}}
	result.Set(x)

	// memalloc
	var t [6]{{.Fp12Name}}

	// buf = x**(p^6-1)
	t[0].FrobeniusCube(&result).
		FrobeniusCube(&t[0])

	result.Inverse(&result)
	t[0].Mul(&t[0], &result)

	// x = (x**(p^6-1)) ^(p^2+1)
	result.FrobeniusSquare(&t[0]).
		Mul(&result, &t[0])

	// hard part (up to permutation)
	// performs the hard part of the final expo
	// Algorithm 1 of https://eprint.iacr.org/2016/130.pdf
	// The result is the same as p**4-p**2+1/r, but up to permutation (it's 3* (p**4 -p**2 +1 /r)), ok since r=1 mod 3)

	t[0].InverseUnitary(&result).Square(&t[0])
	t[5].Expt(&result)
	t[1].Square(&t[5])
	t[3].Mul(&t[0], &t[5])

	t[0].Expt(&t[3])
	t[2].Expt(&t[0])
	t[4].Expt(&t[2])

	t[4].Mul(&t[1], &t[4])
	t[1].Expt(&t[4])
	t[3].InverseUnitary(&t[3])
	t[1].Mul(&t[3], &t[1])
	t[1].Mul(&t[1], &result)

	t[0].Mul(&t[0], &result)
	t[0].FrobeniusCube(&t[0])

	t[3].InverseUnitary(&result)
	t[4].Mul(&t[3], &t[4])
	t[4].Frobenius(&t[4])

	t[5].Mul(&t[2], &t[5])
	t[5].FrobeniusSquare(&t[5])

	t[5].Mul(&t[5], &t[0])
	t[5].Mul(&t[5], &t[4])
	t[5].Mul(&t[5], &t[1])

	result.Set(&t[5])

	z.Set(&result)
	return z

{{- end }}
}
=======
>>>>>>> 1482bd2d
`<|MERGE_RESOLUTION|>--- conflicted
+++ resolved
@@ -68,145 +68,4 @@
 	z.Set(&result)
 	return z
 }
-<<<<<<< HEAD
-
-// FinalExponentiation computes the final expo x**((p**12 - 1)/r)
-func (z *{{.Fp12Name}}) FinalExponentiation(x *{{.Fp12Name}}) *{{.Fp12Name}} {
-
-{{- /* TODO add a curve family parameter for BLS12, BN and use it here */}}
-{{- if and (eq .Fp6NonResidue "9,1") (eq .FpModulus "21888242871839275222246405745257275088696311157297823662689037894645226208583") }}
-	// For BN curves use Section 5 of https://eprint.iacr.org/2008/490.pdf; their x is our t
-
-	// TODO modify sage test points script to include a factor of 3 in the final exponent for BLS curves but not BN curves
-	var mt [4]E12 // mt[i] is m^(t^i)
-
-	// set m[0] = x^((p^6-1)*(p^2+1))
-	{
-		mt[0].Set(x)
-		var temp E12
-		temp.FrobeniusCube(&mt[0]).
-			FrobeniusCube(&temp)
-
-		mt[0].Inverse(&mt[0])
-		temp.Mul(&temp, &mt[0])
-
-		mt[0].FrobeniusSquare(&temp).
-			Mul(&mt[0], &temp)
-	}
-
-	// "hard part": set z = m[0]^((p^4-p^2+1)/r)
-
-	mt[1].Expt(&mt[0])
-	mt[2].Expt(&mt[1])
-	mt[3].Expt(&mt[2])
-
-	// prepare y
-	var y [7]E12
-
-	y[1].InverseUnitary(&mt[0])
-	y[4].Set(&mt[1])
-	y[5].InverseUnitary(&mt[2])
-	y[6].Set(&mt[3])
-
-	mt[0].Frobenius(&mt[0])
-	mt[1].Frobenius(&mt[1])
-	mt[2].Frobenius(&mt[2])
-	mt[3].Frobenius(&mt[3])
-
-	y[0].Set(&mt[0])
-	y[3].InverseUnitary(&mt[1])
-	y[4].Mul(&y[4], &mt[2]).InverseUnitary(&y[4])
-	y[6].Mul(&y[6], &mt[3]).InverseUnitary(&y[6])
-
-	mt[0].Frobenius(&mt[0])
-	mt[2].Frobenius(&mt[2])
-
-	y[0].Mul(&y[0], &mt[0])
-	y[2].Set(&mt[2])
-
-	mt[0].Frobenius(&mt[0])
-
-	y[0].Mul(&y[0], &mt[0])
-
-	// compute addition chain
-	var t [2]E12
-
-	t[0].Square(&y[6])
-	t[0].Mul(&t[0], &y[4])
-	t[0].Mul(&t[0], &y[5])
-	t[1].Mul(&y[3], &y[5])
-	t[1].Mul(&t[1], &t[0])
-	t[0].Mul(&t[0], &y[2])
-	t[1].Square(&t[1])
-	t[1].Mul(&t[1], &t[0])
-	t[1].Square(&t[1])
-	t[0].Mul(&t[1], &y[1])
-	t[1].Mul(&t[1], &y[0])
-	t[0].Square(&t[0])
-	z.Mul(&t[0], &t[1])
-
-	return z
-
-{{- else }}
-	// For BLS curves use Section 3 of https://eprint.iacr.org/2016/130.pdf; "hard part" is Algorithm 1 of https://eprint.iacr.org/2016/130.pdf
-	var result {{.Fp12Name}}
-	result.Set(x)
-
-	// memalloc
-	var t [6]{{.Fp12Name}}
-
-	// buf = x**(p^6-1)
-	t[0].FrobeniusCube(&result).
-		FrobeniusCube(&t[0])
-
-	result.Inverse(&result)
-	t[0].Mul(&t[0], &result)
-
-	// x = (x**(p^6-1)) ^(p^2+1)
-	result.FrobeniusSquare(&t[0]).
-		Mul(&result, &t[0])
-
-	// hard part (up to permutation)
-	// performs the hard part of the final expo
-	// Algorithm 1 of https://eprint.iacr.org/2016/130.pdf
-	// The result is the same as p**4-p**2+1/r, but up to permutation (it's 3* (p**4 -p**2 +1 /r)), ok since r=1 mod 3)
-
-	t[0].InverseUnitary(&result).Square(&t[0])
-	t[5].Expt(&result)
-	t[1].Square(&t[5])
-	t[3].Mul(&t[0], &t[5])
-
-	t[0].Expt(&t[3])
-	t[2].Expt(&t[0])
-	t[4].Expt(&t[2])
-
-	t[4].Mul(&t[1], &t[4])
-	t[1].Expt(&t[4])
-	t[3].InverseUnitary(&t[3])
-	t[1].Mul(&t[3], &t[1])
-	t[1].Mul(&t[1], &result)
-
-	t[0].Mul(&t[0], &result)
-	t[0].FrobeniusCube(&t[0])
-
-	t[3].InverseUnitary(&result)
-	t[4].Mul(&t[3], &t[4])
-	t[4].Frobenius(&t[4])
-
-	t[5].Mul(&t[2], &t[5])
-	t[5].FrobeniusSquare(&t[5])
-
-	t[5].Mul(&t[5], &t[0])
-	t[5].Mul(&t[5], &t[4])
-	t[5].Mul(&t[5], &t[1])
-
-	result.Set(&t[5])
-
-	z.Set(&result)
-	return z
-
-{{- end }}
-}
-=======
->>>>>>> 1482bd2d
 `