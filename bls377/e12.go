--- conflicted
+++ resolved
@@ -31,15 +31,9 @@
 	C0, C1 E6
 }
 
-<<<<<<< HEAD
-// Equal compares two E12 elements
-// TODO can this be deleted?
-func (z *E12) Equal(x *E12) bool {
-=======
 // Equal returns true if z equals x, fasle otherwise
 // TODO can this be deleted?  Should be able to use == operator instead
-func (z *e12) Equal(x *e12) bool {
->>>>>>> 1482bd2d
+func (z *E12) Equal(x *E12) bool {
 	return z.C0.Equal(&x.C0) && z.C1.Equal(&x.C1)
 }
 
@@ -62,13 +56,8 @@
 	return z
 }
 
-<<<<<<< HEAD
-// SetOne sets z to 1 in E12 in Montgomery form and returns z
+// SetOne sets z to 1 in Montgomery form and returns z
 func (z *E12) SetOne() *E12 {
-=======
-// SetOne sets z to 1 in Montgomery form and returns z
-func (z *e12) SetOne() *e12 {
->>>>>>> 1482bd2d
 	z.C0.B0.A0.SetOne()
 	z.C0.B0.A1.SetZero()
 	z.C0.B1.A0.SetZero()
@@ -810,67 +799,4 @@
 
 	z.Set(&result)
 	return z
-<<<<<<< HEAD
-}
-
-// FinalExponentiation computes the final expo x**((p**12 - 1)/r)
-func (z *E12) FinalExponentiation(x *E12) *E12 {
-	// For BLS curves use Section 3 of https://eprint.iacr.org/2016/130.pdf; "hard part" is Algorithm 1 of https://eprint.iacr.org/2016/130.pdf
-	var result E12
-	result.Set(x)
-
-	// memalloc
-	var t [6]E12
-
-	// buf = x**(p^6-1)
-	t[0].FrobeniusCube(&result).
-		FrobeniusCube(&t[0])
-
-	result.Inverse(&result)
-	t[0].Mul(&t[0], &result)
-
-	// x = (x**(p^6-1)) ^(p^2+1)
-	result.FrobeniusSquare(&t[0]).
-		Mul(&result, &t[0])
-
-	// hard part (up to permutation)
-	// performs the hard part of the final expo
-	// Algorithm 1 of https://eprint.iacr.org/2016/130.pdf
-	// The result is the same as p**4-p**2+1/r, but up to permutation (it's 3* (p**4 -p**2 +1 /r)), ok since r=1 mod 3)
-
-	t[0].InverseUnitary(&result).Square(&t[0])
-	t[5].Expt(&result)
-	t[1].Square(&t[5])
-	t[3].Mul(&t[0], &t[5])
-
-	t[0].Expt(&t[3])
-	t[2].Expt(&t[0])
-	t[4].Expt(&t[2])
-
-	t[4].Mul(&t[1], &t[4])
-	t[1].Expt(&t[4])
-	t[3].InverseUnitary(&t[3])
-	t[1].Mul(&t[3], &t[1])
-	t[1].Mul(&t[1], &result)
-
-	t[0].Mul(&t[0], &result)
-	t[0].FrobeniusCube(&t[0])
-
-	t[3].InverseUnitary(&result)
-	t[4].Mul(&t[3], &t[4])
-	t[4].Frobenius(&t[4])
-
-	t[5].Mul(&t[2], &t[5])
-	t[5].FrobeniusSquare(&t[5])
-
-	t[5].Mul(&t[5], &t[0])
-	t[5].Mul(&t[5], &t[4])
-	t[5].Mul(&t[5], &t[1])
-
-	result.Set(&t[5])
-
-	z.Set(&result)
-	return z
-=======
->>>>>>> 1482bd2d
 }