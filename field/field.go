// Copyright 2020 ConsenSys Software Inc.
//
// Licensed under the Apache License, Version 2.0 (the "License");
// you may not use this file except in compliance with the License.
// You may obtain a copy of the License at
//
//     http://www.apache.org/licenses/LICENSE-2.0
//
// Unless required by applicable law or agreed to in writing, software
// distributed under the License is distributed on an "AS IS" BASIS,
// WITHOUT WARRANTIES OR CONDITIONS OF ANY KIND, either express or implied.
// See the License for the specific language governing permissions and
// limitations under the License.

// Package field provides Golang code generation for efficient field arithmetic operations.
package field

import (
	"errors"
	"math/big"

	"github.com/consensys/gnark-crypto/field/internal/addchain"
)

var (
	errUnsupportedModulus = errors.New("unsupported modulus. goff only works for prime modulus w/ size > 64bits")
	errParseModulus       = errors.New("can't parse modulus")
)

// Field precomputed values used in template for code generation of field element APIs
type Field struct {
<<<<<<< HEAD
	PackageName                string
	ElementName                string
	ModulusBig                 *big.Int
	Modulus                    string
	ModulusHex                 string
	NbWords                    int
	NbBits                     int
	NbWordsLastIndex           int
	NbWordsIndexesFull         []int
	NbWordsIndexesNoLast       []int
	NbWordsIndexesNoZero       []int
	NbWordsIndexesNoZeroNoLast []int
	P20InversionCorrectiveFac  []uint64
	P20InversionNbIterations   int
	Q                          []uint64
	QInverse                   []uint64
	QMinusOneHalvedP           []uint64 // ((q-1) / 2 ) + 1
	ASM                        bool
	RSquare                    []uint64
	One                        []uint64
	LegendreExponent           string // big.Int to base16 string
	NoCarry                    bool
	NoCarrySquare              bool // used if NoCarry is set, but some op may overflow in square optimization
	SqrtQ3Mod4                 bool
	SqrtAtkin                  bool
	SqrtTonelliShanks          bool
	SqrtE                      uint64
	SqrtS                      []uint64
	SqrtAtkinExponent          string   // big.Int to base16 string
	SqrtSMinusOneOver2         string   // big.Int to base16 string
	SqrtQ3Mod4Exponent         string   // big.Int to base16 string
	SqrtG                      []uint64 // NonResidue ^  SqrtR (montgomery form)
=======
	PackageName          string
	ElementName          string
	ModulusBig           *big.Int
	Modulus              string
	ModulusHex           string
	NbWords              int
	NbBits               int
	NbWordsLastIndex     int
	NbWordsIndexesNoZero []int
	NbWordsIndexesFull   []int
	Q                    []uint64
	QInverse             []uint64
	QMinusOneHalvedP     []uint64 // ((q-1) / 2 ) + 1
	ASM                  bool
	RSquare              []uint64
	One                  []uint64
	LegendreExponent     string // big.Int to base16 string
	NoCarry              bool
	NoCarrySquare        bool // used if NoCarry is set, but some op may overflow in square optimization
	SqrtQ3Mod4           bool
	SqrtAtkin            bool
	SqrtTonelliShanks    bool
	SqrtE                uint64
	SqrtS                []uint64
	SqrtAtkinExponent    string   // big.Int to base16 string
	SqrtSMinusOneOver2   string   // big.Int to base16 string
	SqrtQ3Mod4Exponent   string   // big.Int to base16 string
	SqrtG                []uint64 // NonResidue ^  SqrtR (montgomery form)
	NonResidue           []uint64 // (montgomery form)
>>>>>>> 20b0c663

	LegendreExponentData   *addchain.AddChainData
	SqrtAtkinExponentData  *addchain.AddChainData
	SqrtSMinusOneOver2Data *addchain.AddChainData
	SqrtQ3Mod4ExponentData *addchain.AddChainData
	UseAddChain            bool
}

// NewField returns a data structure with needed information to generate apis for field element
//
// See field/generator package
func NewField(packageName, elementName, modulus string, useAddChain bool) (*Field, error) {
	// parse modulus
	var bModulus big.Int
	if _, ok := bModulus.SetString(modulus, 10); !ok {
		return nil, errParseModulus
	}

	// field info
	F := &Field{
		PackageName: packageName,
		ElementName: elementName,
		Modulus:     modulus,
		ModulusHex:  bModulus.Text(16),
		ModulusBig:  new(big.Int).Set(&bModulus),
		UseAddChain: useAddChain,
	}
	// pre compute field constants
	F.NbBits = bModulus.BitLen()
	F.NbWords = len(bModulus.Bits())
	if F.NbWords < 2 {
		return nil, errUnsupportedModulus
	}

	F.NbWordsLastIndex = F.NbWords - 1

	// set q from big int repr
	F.Q = toUint64Slice(&bModulus)
	_qHalved := big.NewInt(0)
	bOne := new(big.Int).SetUint64(1)
	_qHalved.Sub(&bModulus, bOne).Rsh(_qHalved, 1).Add(_qHalved, bOne)
	F.QMinusOneHalvedP = toUint64Slice(_qHalved, F.NbWords)

	//  setting qInverse
	_r := big.NewInt(1)
	_r.Lsh(_r, uint(F.NbWords)*64)
	_rInv := big.NewInt(1)
	_qInv := big.NewInt(0)
	extendedEuclideanAlgo(_r, &bModulus, _rInv, _qInv)
	_qInv.Mod(_qInv, _r)
	F.QInverse = toUint64Slice(_qInv, F.NbWords)

	// Pornin20 inversion correction factors
	k := 32 // Optimized for 64 bit machines, still works for 32

	p20InvInnerLoopNbIterations := 2*F.NbBits - 1
	// if constant time inversion then p20InvInnerLoopNbIterations-- (among other changes)
	F.P20InversionNbIterations = (p20InvInnerLoopNbIterations-1)/(k-1) + 1 // ⌈ (2 * field size - 1) / k ⌉
	F.P20InversionNbIterations += F.P20InversionNbIterations % 2           // "round up" to a multiple of 2

	kLimbs := k * F.NbWords
	p20InversionCorrectiveFacPower := kLimbs*6 + F.P20InversionNbIterations*(kLimbs-k+1)
	p20InversionCorrectiveFac := big.NewInt(1)
	p20InversionCorrectiveFac.Lsh(p20InversionCorrectiveFac, uint(p20InversionCorrectiveFacPower))
	p20InversionCorrectiveFac.Mod(p20InversionCorrectiveFac, &bModulus)
	F.P20InversionCorrectiveFac = toUint64Slice(p20InversionCorrectiveFac, F.NbWords)

	// rsquare
	_rSquare := big.NewInt(2)
	exponent := big.NewInt(int64(F.NbWords) * 64 * 2)
	_rSquare.Exp(_rSquare, exponent, &bModulus)
	F.RSquare = toUint64Slice(_rSquare, F.NbWords)

	var one big.Int
	one.SetUint64(1)
	one.Lsh(&one, uint(F.NbWords)*64).Mod(&one, &bModulus)
	F.One = toUint64Slice(&one, F.NbWords)

	// indexes (template helpers)
	F.NbWordsIndexesFull = make([]int, F.NbWords)
	F.NbWordsIndexesNoZero = make([]int, F.NbWords-1)
	F.NbWordsIndexesNoLast = make([]int, F.NbWords-1)
	F.NbWordsIndexesNoZeroNoLast = make([]int, F.NbWords-2)
	for i := 0; i < F.NbWords; i++ {
		F.NbWordsIndexesFull[i] = i
		if i > 0 {
			F.NbWordsIndexesNoZero[i-1] = i
		}
		if i != F.NbWords-1 {
			F.NbWordsIndexesNoLast[i] = i
			if i > 0 {
				F.NbWordsIndexesNoZeroNoLast[i-1] = i
			}
		}
	}

	// See https://hackmd.io/@zkteam/modular_multiplication
	// if the last word of the modulus is smaller or equal to B,
	// we can simplify the montgomery multiplication
	const B = (^uint64(0) >> 1) - 1
	F.NoCarry = (F.Q[len(F.Q)-1] <= B) && F.NbWords <= 12
	const BSquare = ^uint64(0) >> 2
	F.NoCarrySquare = F.Q[len(F.Q)-1] <= BSquare

	// Legendre exponent (p-1)/2
	var legendreExponent big.Int
	legendreExponent.SetUint64(1)
	legendreExponent.Sub(&bModulus, &legendreExponent)
	legendreExponent.Rsh(&legendreExponent, 1)
	F.LegendreExponent = legendreExponent.Text(16)
	if F.UseAddChain {
		F.LegendreExponentData = addchain.GetAddChain(&legendreExponent)
	}

	// Sqrt pre computes
	var qMod big.Int
	qMod.SetUint64(4)
	if qMod.Mod(&bModulus, &qMod).Cmp(new(big.Int).SetUint64(3)) == 0 {
		// q ≡ 3 (mod 4)
		// using  z ≡ ± x^((p+1)/4) (mod q)
		F.SqrtQ3Mod4 = true
		var sqrtExponent big.Int
		sqrtExponent.SetUint64(1)
		sqrtExponent.Add(&bModulus, &sqrtExponent)
		sqrtExponent.Rsh(&sqrtExponent, 2)
		F.SqrtQ3Mod4Exponent = sqrtExponent.Text(16)

		// add chain stuff
		if F.UseAddChain {
			F.SqrtQ3Mod4ExponentData = addchain.GetAddChain(&sqrtExponent)
		}

	} else {
		// q ≡ 1 (mod 4)
		qMod.SetUint64(8)
		if qMod.Mod(&bModulus, &qMod).Cmp(new(big.Int).SetUint64(5)) == 0 {
			// q ≡ 5 (mod 8)
			// use Atkin's algorithm
			// see modSqrt5Mod8Prime in math/big/int.go
			F.SqrtAtkin = true
			e := new(big.Int).Rsh(&bModulus, 3) // e = (q - 5) / 8
			F.SqrtAtkinExponent = e.Text(16)
			if F.UseAddChain {
				F.SqrtAtkinExponentData = addchain.GetAddChain(e)
			}
		} else {
			// use Tonelli-Shanks
			F.SqrtTonelliShanks = true

			// Write q-1 =2ᵉ * s , s odd
			var s big.Int
			one.SetUint64(1)
			s.Sub(&bModulus, &one)

			e := s.TrailingZeroBits()
			s.Rsh(&s, e)
			F.SqrtE = uint64(e)
			F.SqrtS = toUint64Slice(&s)

			// find non residue
			var nonResidue big.Int
			nonResidue.SetInt64(2)
			one.SetUint64(1)
			for big.Jacobi(&nonResidue, &bModulus) != -1 {
				nonResidue.Add(&nonResidue, &one)
			}

			// g = nonresidue ^ s
			var g big.Int
			g.Exp(&nonResidue, &s, &bModulus)
			// store g in montgomery form
			g.Lsh(&g, uint(F.NbWords)*64).Mod(&g, &bModulus)
			F.SqrtG = toUint64Slice(&g, F.NbWords)

			// store non residue in montgomery form
			nonResidue.Lsh(&nonResidue, uint(F.NbWords)*64).Mod(&nonResidue, &bModulus)
			F.NonResidue = toUint64Slice(&nonResidue)

			// (s+1) /2
			s.Sub(&s, &one).Rsh(&s, 1)
			F.SqrtSMinusOneOver2 = s.Text(16)

			if F.UseAddChain {
				F.SqrtSMinusOneOver2Data = addchain.GetAddChain(&s)
			}
		}
	}

	// note: to simplify output files generated, we generated ASM code only for
	// moduli that meet the condition F.NoCarry
	// asm code generation for moduli with more than 6 words can be optimized further
	F.ASM = F.NoCarry && F.NbWords <= 12

	return F, nil
}

func toUint64Slice(b *big.Int, nbWords ...int) (s []uint64) {
	if len(nbWords) > 0 && nbWords[0] > len(b.Bits()) {
		s = make([]uint64, nbWords[0])
	} else {
		s = make([]uint64, len(b.Bits()))
	}

	for i, v := range b.Bits() {
		s[i] = (uint64)(v)
	}
	return
}

// https://en.wikipedia.org/wiki/Extended_Euclidean_algorithm
// r > q, modifies rinv and qinv such that rinv.r - qinv.q = 1
func extendedEuclideanAlgo(r, q, rInv, qInv *big.Int) {
	var s1, s2, t1, t2, qi, tmpMuls, riPlusOne, tmpMult, a, b big.Int
	t1.SetUint64(1)
	rInv.Set(big.NewInt(1))
	qInv.Set(big.NewInt(0))
	a.Set(r)
	b.Set(q)

	// r_i+1 = r_i-1 - q_i.r_i
	// s_i+1 = s_i-1 - q_i.s_i
	// t_i+1 = t_i-1 - q_i.s_i
	for b.Sign() > 0 {
		qi.Div(&a, &b)
		riPlusOne.Mod(&a, &b)

		tmpMuls.Mul(&s1, &qi)
		tmpMult.Mul(&t1, &qi)

		s2.Set(&s1)
		t2.Set(&t1)

		s1.Sub(rInv, &tmpMuls)
		t1.Sub(qInv, &tmpMult)
		rInv.Set(&s2)
		qInv.Set(&t2)

		a.Set(&b)
		b.Set(&riPlusOne)
	}
	qInv.Neg(qInv)
}<|MERGE_RESOLUTION|>--- conflicted
+++ resolved
@@ -29,40 +29,6 @@
 
 // Field precomputed values used in template for code generation of field element APIs
 type Field struct {
-<<<<<<< HEAD
-	PackageName                string
-	ElementName                string
-	ModulusBig                 *big.Int
-	Modulus                    string
-	ModulusHex                 string
-	NbWords                    int
-	NbBits                     int
-	NbWordsLastIndex           int
-	NbWordsIndexesFull         []int
-	NbWordsIndexesNoLast       []int
-	NbWordsIndexesNoZero       []int
-	NbWordsIndexesNoZeroNoLast []int
-	P20InversionCorrectiveFac  []uint64
-	P20InversionNbIterations   int
-	Q                          []uint64
-	QInverse                   []uint64
-	QMinusOneHalvedP           []uint64 // ((q-1) / 2 ) + 1
-	ASM                        bool
-	RSquare                    []uint64
-	One                        []uint64
-	LegendreExponent           string // big.Int to base16 string
-	NoCarry                    bool
-	NoCarrySquare              bool // used if NoCarry is set, but some op may overflow in square optimization
-	SqrtQ3Mod4                 bool
-	SqrtAtkin                  bool
-	SqrtTonelliShanks          bool
-	SqrtE                      uint64
-	SqrtS                      []uint64
-	SqrtAtkinExponent          string   // big.Int to base16 string
-	SqrtSMinusOneOver2         string   // big.Int to base16 string
-	SqrtQ3Mod4Exponent         string   // big.Int to base16 string
-	SqrtG                      []uint64 // NonResidue ^  SqrtR (montgomery form)
-=======
 	PackageName          string
 	ElementName          string
 	ModulusBig           *big.Int
@@ -73,6 +39,10 @@
 	NbWordsLastIndex     int
 	NbWordsIndexesNoZero []int
 	NbWordsIndexesFull   []int
+	NbWordsIndexesNoLast       []int
+	NbWordsIndexesNoZeroNoLast []int
+	P20InversionCorrectiveFac  []uint64
+	P20InversionNbIterations   int
 	Q                    []uint64
 	QInverse             []uint64
 	QMinusOneHalvedP     []uint64 // ((q-1) / 2 ) + 1
@@ -92,8 +62,6 @@
 	SqrtQ3Mod4Exponent   string   // big.Int to base16 string
 	SqrtG                []uint64 // NonResidue ^  SqrtR (montgomery form)
 	NonResidue           []uint64 // (montgomery form)
->>>>>>> 20b0c663
-
 	LegendreExponentData   *addchain.AddChainData
 	SqrtAtkinExponentData  *addchain.AddChainData
 	SqrtSMinusOneOver2Data *addchain.AddChainData
